--- conflicted
+++ resolved
@@ -1,15 +1,14 @@
-<<<<<<< HEAD
 Version 3.2
 -----------
-* Use .1 for default gateway instead of .254 because this is the default Virtual Adapter address for VMWare and VirtualBox.
+* Use .1 for default gateway instead of .254 because this is the default Virtual Adapter
+  address for VMWare and VirtualBox.
 * Update documentation to use new year
 * Update documentation links to current working links
 * Update documentation to use Mandiant instead of FireEye
-=======
+
 Version 3.1
 -----------
 * HTML and text NBI after-reporting courtesy of @3V3RYONE and @tinajohnson
->>>>>>> 7a68d005
 
 Version 3.0 (alpha)
 -----------
