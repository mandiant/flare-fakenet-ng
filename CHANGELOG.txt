Version 1.4.6
-------------
<<<<<<< HEAD
* Output reduced for readability
=======
* Fix test matchspec filter, closes #115
>>>>>>> 95330b01

Version 1.4.5
-------------
* LinuxRestrictInterface feature for MultiHost mode

Version 1.4.4
-------------
* Moved ICMP redirection to singlehost only.

Version 1.4.3
-------------
* Fixed unbound `proto` variable error in Windows PyDivert error case

Version 1.4.2
-------------
* Updated contact information
* Whitespace wrangling

Version 1.4.1
-------------
* Syslog support

Version 1.4.0
-------------
* Refactor FakeNet-NG to unify Windows and Linux packet handling
* Remove Proxy Listener UDP stream abstraction to prevent issue where
  subsequent clients do not receive response packets because the proxy listener
  continues to send them to the old (expired) ephemeral port for the previous
  client
* Stop flag command-line support for rudimentary IPC-based start/stop
  automation
* Integration test script for MultiHost and SingleHost mode
* Fixed Errno 98 (`TIME_WAIT`) issue with `RawTcpListener`
* WinDivert `GetLastError` exception work-around for [WinDivert issue
  #32](https://github.com/ffalcinelli/pydivert/issues/32)


Version 1.3
-----------
* Protocol autodetection (thanks Matthew Haigh)
* Security: fix for path traversal vulnerability (thanks Cody Pierce and Antony Saba)
* Randomized banner generation (thanks Michael Bailey!)
* Listener: BITS protocol support (thanks Peter Kacherginsky)
* Various bug fixes


Version 1.2
-----------
* Linux support (thanks Michael Bailey!)
* Bug fixes

Version 1.1
-----------

* POP Listener (Basic mode only)
* TFTP Listener
* IRC Listener
* FTP Listener (with SSL support, Passive and Active modes).
* Specify port ranges for listeners (e.g. 80, 8080-8085, 8888).
* VMWare Host-Only mode autoconfiguration.
* Support for Pydivert 2.x branch.
* Many bug and stability fixes.

Version 1.0
-----------

* Initial Windows release by Peter Kacherginsky<|MERGE_RESOLUTION|>--- conflicted
+++ resolved
@@ -1,10 +1,10 @@
+Version 1.4.7
+-------------
+* Output reduced for readability
+
 Version 1.4.6
 -------------
-<<<<<<< HEAD
-* Output reduced for readability
-=======
 * Fix test matchspec filter, closes #115
->>>>>>> 95330b01
 
 Version 1.4.5
 -------------
