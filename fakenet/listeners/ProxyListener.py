import socket
import SocketServer
import threading
import sys
import glob
import time
import importlib
import Queue
import select
import logging
import ssl
from OpenSSL import SSL
from ssl_utils import ssl_detector
from . import *
import os

BUF_SZ = 1024
IP = '0.0.0.0'

class ProxyListener(object):


    def __init__(
            self, 
            config={}, 
            name ='ProxyListener', 
            logging_level=logging.DEBUG, 
            ):

        self.logger = logging.getLogger(name)
        self.logger.setLevel(logging_level)

        self.config = config
        self.name = name
        self.server = None
        self.udp_fwd_table = dict()

        self.logger.debug('Starting...')

        self.logger.debug('Initialized with config:')
        for key, value in config.iteritems():
            self.logger.debug('  %10s: %s', key, value)

    def start(self):

        proto = self.config.get('protocol').upper()
        if proto != None:

            if proto == 'TCP':

                self.logger.debug('Starting TCP ...')

                self.server = ThreadedTCPServer((IP, 
                    int(self.config.get('port'))), ThreadedTCPRequestHandler)
            
            elif proto == 'UDP':

                self.logger.debug('Starting UDP ...')

                self.server = ThreadedUDPServer((IP, 
                    int(self.config.get('port'))), ThreadedUDPRequestHandler)
                self.server.fwd_table = self.udp_fwd_table

            else:
                self.logger.error('Unknown protocol %s' % proto)
                return

        else:
            self.logger.error('Protocol is not defined')
            return
   
        self.server.config = self.config
        self.server.logger = self.logger
        self.server.running_listeners = None
        self.server.diverter = None
        self.server_thread = threading.Thread(
                target=self.server.serve_forever)
        self.server_thread.daemon = True
        self.server_thread.start()
        server_ip, server_port = self.server.server_address
        self.logger.debug("%s Server(%s:%d) thread: %s" % (proto, server_ip, 
            server_port, self.server_thread.name))

    def stop(self):
        self.logger.debug('Stopping...')
        if self.server:
            self.server.shutdown()
            self.server.server_close()

    def acceptListeners(self, listeners):
        self.server.listeners = listeners

    def acceptDiverter(self, diverter):
        self.server.diverter = diverter
        
class ThreadedTCPClientSocket(threading.Thread):


    def __init__(self, ip, port, listener_q, remote_q, config, log):

        super(ThreadedTCPClientSocket, self).__init__()
        self.ip = ip
        self.port = int(port)
        self.listener_q = listener_q
        self.remote_q = remote_q
        self.config = config
        self.logger = log
        self.sock = socket.socket(socket.AF_INET, socket.SOCK_STREAM)

    def run(self):

        try:
            self.sock.connect((self.ip, self.port))
            while True:
                readable, writable, exceptional = select.select([self.sock], 
                        [], [], .001)
                if not self.remote_q.empty():
                    data = self.remote_q.get()
                    self.sock.send(data)
                if readable:
                    data = self.sock.recv(BUF_SZ)
                    if data:
                        self.listener_q.put(data)
                    else:
                        self.sock.close()
                        exit(1)
        except Exception as e:
            self.logger.debug('Listener socket exception %s' % e.message)

class ThreadedTCPServer(SocketServer.ThreadingMixIn, SocketServer.TCPServer):
    daemon_threads = True

class ThreadedUDPServer(SocketServer.ThreadingMixIn, SocketServer.UDPServer):
    daemon_threads = True

def get_top_listener(config, data, listeners, diverter, orig_src_ip, 
        orig_src_port, proto):
    

    top_listener = None
    top_confidence = 0
    dport = diverter.getOriginalDestPort(orig_src_ip, orig_src_port, proto)

    for listener in listeners:
  
        try:
            confidence = listener.taste(data, dport)
            if confidence > top_confidence:
                top_confidence = confidence
                top_listener = listener
        except:
            # Exception occurs if taste() is not implemented for this listener
            pass
    
    return top_listener

class ThreadedTCPRequestHandler(SocketServer.BaseRequestHandler):

    
    def handle(self):

        remote_sock = self.request
        # queue for data received from the listener
        listener_q = Queue.Queue()
        # queue for data received from remote
        remote_q = Queue.Queue()
        data = None

        ssl_remote_sock = None

        keyfile_path = 'listeners/ssl_utils/privkey.pem'
        keyfile_path = ListenerBase.abs_config_path(keyfile_path)
        if keyfile_path is None:
            self.logger.error('Could not locate %s', keyfile_path)
            sys.exit(1)

        certfile_path = 'listeners/ssl_utils/server.pem'
        certfile_path = ListenerBase.abs_config_path(certfile_path)
        if certfile_path is None:
            self.logger.error('Could not locate %s', certfile_path)
            sys.exit(1)

        ssl_version = ssl.PROTOCOL_SSLv23
        possible_srvr_first_proto = False
        is_ssl = False

        try:
            remote_sock.settimeout(1)
            data = remote_sock.recv(BUF_SZ, socket.MSG_PEEK)

<<<<<<< HEAD
        except socket.timeout:
            self.logger.debug('Socket timeout. Possible server-first protocol')
            possible_srvr_first_proto = True
            # prepare to send an arbitrary byte to initiate protocol
            data = '\x01'
=======
            self.server.logger.debug('Received %d bytes.', len(data))
            self.server.logger.debug('%s', '-'*80,)
            for line in hexdump_table(data):
                self.server.logger.debug(line)
            self.server.logger.debug('%s', '-'*80,)
>>>>>>> 78315176

        except Exception as e:
            self.server.logger.warning('recv() error: %s' % e.message)

        finally:
            remote_sock.settimeout(None)

        if data:
            if not possible_srvr_first_proto:
                self.server.logger.info('Received %d bytes.', len(data))
                self.server.logger.debug('%s', '-'*80,)
                for line in hexdump_table(data):
                    self.server.logger.debug(line)
                self.server.logger.debug('%s', '-'*80,)

            if ssl_detector.looks_like_ssl(data):
                is_ssl = True
                self.server.logger.debug('SSL detected')
                ssl_remote_sock = ssl.wrap_socket(
                        remote_sock, 
                        server_side=True, 
                        do_handshake_on_connect=True,
                        certfile=certfile_path, 
                        ssl_version=ssl_version,
                        keyfile=keyfile_path )
                ssl_remote_sock.settimeout(1)
                try:
                    data = ssl_remote_sock.recv(BUF_SZ)
                except ssl.SSLError as e:
                    self.server.logger.info(
                            'SSL timeout. Possible server-first protocol')
                    possible_srvr_first_proto = True

                except Exception as e:
                    self.server.logger.info('recv() error: %s' % e.message)

                finally:
                    remote_sock.settimeout(None)
            
            orig_src_ip = self.client_address[0]
            orig_src_port = self.client_address[1]
            
            top_listener = get_top_listener(self.server.config, data, 
                    self.server.listeners, self.server.diverter, 
                    orig_src_ip, orig_src_port, 'TCP')

            if top_listener:
                self.server.logger.debug('Likely listener: %s' % 
                        top_listener.name)
                listener_sock = ThreadedTCPClientSocket('localhost', 
                        top_listener.port, listener_q, remote_q, 
                        self.server.config, self.server.logger)
                listener_sock.daemon = True
                listener_sock.start()
                remote_sock.setblocking(0)

                # ssl has no 'peek' option, so we need to process the first
                # packet that is already consumed from the socket
                if is_ssl and not possible_srvr_first_proto:
                    remote_q.put(data)

                # send the first packet to the listener twice to initiate
                # server-first protocol
                elif not is_ssl and possible_srvr_first_proto:
                    remote_q.put(data)

                while True:
                    readable, writable, exceptional = select.select(
                            [remote_sock], [], [], .001)
                    if readable:
                        try:
                            if ssl_remote_sock:
                                data = ssl_remote_sock.recv(BUF_SZ)
                            else:
                                data = remote_sock.recv(BUF_SZ)
                            if data:
                                remote_q.put(data)
                            else:
                                self.server.logger.debug(
                                        'Closing remote socket connection')
                                return
                        except Exception as e:
                            self.server.logger.debug('Remote Connection terminated')
                            return
                    if not listener_q.empty():
                        data = listener_q.get()
                        if ssl_remote_sock:
                            ssl_remote_sock.send(data)
                        else:
                            remote_sock.send(data)

class ThreadedUDPRequestHandler(SocketServer.BaseRequestHandler):


    def handle(self):
        data = self.request[0]
        remote_sock = self.request[1]

        self.server.logger.debug('Received UDP packet from %s.' % 
                self.client_address[0])

        if data:

            self.server.logger.debug('Received %d bytes.', len(data))
            self.server.logger.debug('%s', '-'*80,)
            for line in hexdump_table(data):
                self.server.logger.debug(line)
            self.server.logger.debug('%s', '-'*80,)

            orig_src_ip = self.client_address[0]
            orig_src_port = self.client_address[1]

            top_listener = get_top_listener(self.server.config, data, 
                    self.server.listeners, self.server.diverter, 
                    orig_src_ip, orig_src_port, 'UDP')

            if top_listener:
                sock = socket.socket(socket.AF_INET, socket.SOCK_DGRAM)
                sock.setsockopt(socket.SOL_SOCKET, socket.SO_REUSEADDR, 1)
                sock.bind(('localhost', 0))

                sock.sendto(data, ('localhost', int(top_listener.port)))
                reply = sock.recv(BUF_SZ)
                self.server.logger.debug('Received %d bytes.', len(data))
                sock.close()
                remote_sock.sendto(reply, (orig_src_ip, int(orig_src_port)))
        else:
            self.server.logger.debug('No packet data')

def hexdump_table(data, length=16):

    hexdump_lines = []
    for i in range(0, len(data), 16):
        chunk = data[i:i+16]
        hex_line   = ' '.join(["%02X" % ord(b) for b in chunk ] )
        ascii_line = ''.join([b if ord(b) > 31 and ord(b) < 127 else '.' for b in chunk ] )
        hexdump_lines.append("%04X: %-*s %s" % (i, length*3, hex_line, ascii_line ))
    return hexdump_lines

def main():

    logging.basicConfig(format='%(asctime)s [%(name)15s] %(message)s', 
            datefmt='%m/%d/%y %I:%M:%S %p', level=logging.DEBUG)
    global listeners
    listeners = load_plugins()

    TCP_server = ThreadedTCPServer((IP, int(sys.argv[1])), 
            ThreadedTCPRequestHandler)
    TCP_server_thread = threading.Thread(target=TCP_server.serve_forever)
    TCP_server_thread.daemon = True
    TCP_server_thread.start()
    tcp_server_ip, tcp_server_port = TCP_server.server_address
    logger.debug("TCP Server(%s:%d) thread: %s" % (tcp_server_ip, 
        tcp_server_port, TCP_server_thread.name))

    try:
        while True:
            time.sleep(.001)
    except Exception as e:
        logger.info(e)
        TCP_server.shutdown()
    finally:
        logger.debug('Closing ProxyListener')
        exit(1)
    logger.debug('Exiting')
    TCP_server.shutdown()

if __name__ == '__main__':
    main()<|MERGE_RESOLUTION|>--- conflicted
+++ resolved
@@ -188,19 +188,11 @@
             remote_sock.settimeout(1)
             data = remote_sock.recv(BUF_SZ, socket.MSG_PEEK)
 
-<<<<<<< HEAD
         except socket.timeout:
-            self.logger.debug('Socket timeout. Possible server-first protocol')
+            self.server.logger.debug('Socket timeout. Possible server-first protocol')
             possible_srvr_first_proto = True
             # prepare to send an arbitrary byte to initiate protocol
             data = '\x01'
-=======
-            self.server.logger.debug('Received %d bytes.', len(data))
-            self.server.logger.debug('%s', '-'*80,)
-            for line in hexdump_table(data):
-                self.server.logger.debug(line)
-            self.server.logger.debug('%s', '-'*80,)
->>>>>>> 78315176
 
         except Exception as e:
             self.server.logger.warning('recv() error: %s' % e.message)
