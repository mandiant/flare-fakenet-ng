--- conflicted
+++ resolved
@@ -194,7 +194,6 @@
             self.stop()
             sys.exit(1)
 
-<<<<<<< HEAD
         ok, rule = self.linux_redir_icmp(fn_iface)
         if not ok:
             self.logger.error('Failed to redirect ICMP')
@@ -203,8 +202,6 @@
 
         self.rules_added.append(rule)
 
-=======
->>>>>>> cf0e87e5
         return True
 
     def stopCallback(self):
